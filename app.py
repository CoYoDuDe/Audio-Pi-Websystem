--- conflicted
+++ resolved
@@ -8,11 +8,8 @@
 import sqlite3
 import tempfile
 import calendar
-<<<<<<< HEAD
 import fnmatch
-=======
 import math
->>>>>>> b95b0ab8
 from datetime import date, datetime, timedelta
 from flask import (
     Flask,
@@ -122,14 +119,12 @@
             DEFAULT_MAX_SCHEDULE_DELAY_SECONDS,
         )
         MAX_SCHEDULE_DELAY_SECONDS = DEFAULT_MAX_SCHEDULE_DELAY_SECONDS
-<<<<<<< HEAD
 DEFAULT_DAC_SINK = "alsa_output.platform-soc_107c000000_sound.stereo-fallback"
 DEFAULT_DAC_SINK_HINT = DEFAULT_DAC_SINK
 DAC_SINK_SETTING_KEY = "dac_sink_name"
 DAC_SINK_HINT = os.environ.get("DAC_SINK_NAME", DEFAULT_DAC_SINK_HINT)
 DAC_SINK = DAC_SINK_HINT
-=======
->>>>>>> b95b0ab8
+
 PLAY_NOW_ALLOWED_TYPES = {"file", "playlist"}
 
 PAGE_SIZE_DEFAULT = 10
@@ -1355,13 +1350,10 @@
     return subprocess.getoutput("pactl get-default-sink")
 
 
-<<<<<<< HEAD
 def _list_pulse_sinks():
-=======
 def _is_sink_available(sink_name):
     if not sink_name:
         return False
->>>>>>> b95b0ab8
     try:
         output = subprocess.check_output(
             ["pactl", "list", "short", "sinks"],
@@ -1444,39 +1436,33 @@
 
 
 def set_sink(sink_name):
-<<<<<<< HEAD
     global DAC_SINK
 
     sinks = _list_pulse_sinks()
     resolved = _resolve_sink_name(sink_name, sinks=sinks)
     if resolved is None:
         if sink_name in {DAC_SINK, DAC_SINK_HINT} or _sink_matches_hint(sink_name, DAC_SINK_HINT):
-=======
     effective_sink = sink_name or DAC_SINK
     if not effective_sink:
         logging.warning("Kein Ziel-Sink angegeben und kein Standard konfiguriert.")
         return False
     if not _is_sink_available(effective_sink):
         if effective_sink == DAC_SINK:
->>>>>>> b95b0ab8
             audio_status["hifiberry_detected"] = False
         logging.warning(
             "Sink '%s' nicht gefunden. Behalte aktuellen Standardsink bei.",
             effective_sink,
         )
         return False
-<<<<<<< HEAD
     subprocess.call(["pactl", "set-default-sink", resolved])
     if sink_name in {DAC_SINK, DAC_SINK_HINT} or _sink_matches_hint(resolved, DAC_SINK_HINT):
         DAC_SINK = resolved
         audio_status["hifiberry_detected"] = True
     logging.info(f"Switch zu Sink: {resolved}")
-=======
     subprocess.call(["pactl", "set-default-sink", effective_sink])
     if effective_sink == DAC_SINK:
         audio_status["hifiberry_detected"] = True
     logging.info(f"Switch zu Sink: {effective_sink}")
->>>>>>> b95b0ab8
     return True
 
 
