--- conflicted
+++ resolved
@@ -77,7 +77,6 @@
     assert calls == [["pactl", "set-default-sink", bluetooth_sink]]
 
 
-<<<<<<< HEAD
 def test_set_sink_resolves_pattern(monkeypatch):
     original_hint = app.DAC_SINK_HINT
     original_sink = app.DAC_SINK
@@ -90,7 +89,6 @@
     def fake_check_output(cmd, text=None, encoding=None, errors=None):
         assert cmd == ["pactl", "list", "short", "sinks"]
         return "0\talsa_output.pattern_test-dac\tRUNNING\n"
-=======
 def test_set_sink_uses_default_when_name_missing(monkeypatch):
     calls = []
     default_sink = "alsa_output.default"
@@ -98,13 +96,11 @@
     def fake_check_output(cmd, text=None, encoding=None, errors=None):
         assert cmd == ["pactl", "list", "short", "sinks"]
         return f"0\t{default_sink}\tRUNNING\n"
->>>>>>> b95b0ab8
-
-    def fake_call(cmd):
-        calls.append(cmd)
-        return 0
-
-<<<<<<< HEAD
+
+    def fake_call(cmd):
+        calls.append(cmd)
+        return 0
+
     monkeypatch.setattr(app.subprocess, "check_output", fake_check_output)
     monkeypatch.setattr(app.subprocess, "call", fake_call)
 
@@ -118,7 +114,6 @@
         app.DAC_SINK_HINT = original_hint
         app.DAC_SINK = original_sink
         app.audio_status["hifiberry_detected"] = original_flag
-=======
     monkeypatch.setattr(app, "DAC_SINK", default_sink, raising=False)
     app.audio_status["hifiberry_detected"] = None
     monkeypatch.setattr(app.subprocess, "check_output", fake_check_output)
@@ -150,7 +145,6 @@
 
     assert app.DAC_SINK == app.DEFAULT_DAC_SINK
     assert app.CONFIGURED_DAC_SINK is None
->>>>>>> b95b0ab8
 
 
 def test_gather_status_includes_hifiberry_flag(monkeypatch):
